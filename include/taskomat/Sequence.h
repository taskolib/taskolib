--- conflicted
+++ resolved
@@ -205,22 +205,14 @@
      *
      * @param step [IN] \a Step
      */
-<<<<<<< HEAD
     void push_back(const Step& step);
-=======
-    void push_back(const Step& step) { steps_.push_back(step); enforce_invariants(); }
->>>>>>> 3ed389b3
 
     /**
      * Attach \a Step rvalue reference to the end of the sequence.
      *
      * @param step [MOVE] \a Step
      */
-<<<<<<< HEAD
     void push_back(Step&& step);
-=======
-    void push_back(Step&& step) { steps_.push_back(step); enforce_invariants(); }
->>>>>>> 3ed389b3
 
     /**
      * Remove the last element from the sequence.
@@ -228,11 +220,7 @@
      * Calling pop_back() on an empty Sequence returns silently. Iterators and references to the
      * last element as well as the end() iterator are invalidated.
      */
-<<<<<<< HEAD
     void pop_back();
-=======
-    void pop_back() { if (not steps_.empty()) steps_.pop_back(); enforce_invariants(); }
->>>>>>> 3ed389b3
 
     /**
      * Insert the given \a Step before of the constant iterator into Sequence.
@@ -244,16 +232,7 @@
      * @param step the added \a Step
      * @return inserted \a Step
      */
-<<<<<<< HEAD
     ConstIterator insert(ConstIterator iter, const Step& step);
-=======
-    ConstIterator insert(ConstIterator iter, const Step& step)
-    {
-        auto return_iter = steps_.insert(iter, step);
-        enforce_invariants();
-        return return_iter;
-    }
->>>>>>> 3ed389b3
 
     /**
      * Insert the given \a Step rvalue reference before of the constant iterator into
@@ -266,16 +245,7 @@
      * @param step the added \a Step
      * @return inserted \a Step
      */
-<<<<<<< HEAD
     ConstIterator insert(ConstIterator iter, Step&& step);
-=======
-    ConstIterator insert(ConstIterator iter, Step&& step)
-    {
-        auto return_iter = steps_.insert(iter, std::move(step));
-        enforce_invariants();
-        return return_iter;
-    }
->>>>>>> 3ed389b3
 
     /**
      * Remove \a Step iterator from sequence.
@@ -287,16 +257,7 @@
      * @param iter \a Step iterator to be removed
      * @return Steps::iterator iterator after the removed \a Step
      */
-<<<<<<< HEAD
     ConstIterator erase(ConstIterator iter);
-=======
-    ConstIterator erase(ConstIterator iter)
-    {
-        auto return_iter = steps_.erase(iter);
-        enforce_invariants();
-        return return_iter;
-    }
->>>>>>> 3ed389b3
 
     /**
      * Remove a bunch of \a Step 's iterator from sequence from \a first to \a last . The
@@ -340,16 +301,7 @@
      * @param last last \a Step iterator to be removed (exclusive)
      * @return Steps::iterator new iterator after erasing a bunch of \a Step 's
      */
-<<<<<<< HEAD
     ConstIterator erase(ConstIterator first, ConstIterator last);
-=======
-    ConstIterator erase(ConstIterator first, ConstIterator last)
-    {
-        auto return_iter = steps_.erase(first, last);
-        enforce_invariants();
-        return return_iter;
-    }
->>>>>>> 3ed389b3
 
     /**
      * Modify the \a Step at the given position.
@@ -357,16 +309,7 @@
      * @param iter position to assign the \a Step
      * @param step \a Step
      */
-<<<<<<< HEAD
     void assign(ConstIterator iter, const Step& step);
-=======
-    void assign(ConstIterator iter, const Step& step)
-    {
-        auto it = steps_.begin() + (iter - steps_.cbegin());
-        *it = step;
-        enforce_invariants();
-    }
->>>>>>> 3ed389b3
 
     /**
      * Modify the \a Step at the given position.
@@ -374,16 +317,7 @@
      * @param iter position to assign the \a Step
      * @param step refernce value \a Step
      */
-<<<<<<< HEAD
     void assign(ConstIterator iter, Step&& step);
-=======
-    void assign(ConstIterator iter, Step&& step)
-    {
-        auto it = steps_.begin() + (iter - steps_.cbegin());
-        *it = std::move(step);
-        enforce_invariants();
-    }
->>>>>>> 3ed389b3
 
     /**
      * Execute the sequence within a given context.
@@ -438,13 +372,11 @@
     template <typename Closure>
     void modify(ConstIterator iter, Closure modification_fct)
     {
-<<<<<<< HEAD
         check_if_sequence_is_running();
-=======
+
         // Construct a mutable iterator from the given ConstIterator
         const auto it = steps_.begin() + (iter - steps_.cbegin());
 
->>>>>>> 3ed389b3
         // Reindent at the end of the function, even if an exception is thrown
         auto indent_if_necessary = gul14::finally(
             [this,
